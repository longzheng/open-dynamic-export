--- conflicted
+++ resolved
@@ -10,11 +10,8 @@
 import { type InverterConfiguration } from './inverterController.js';
 import { type Logger } from 'pino';
 import { SmaInverterDataPoller } from '../../inverter/sma/index.js';
-<<<<<<< HEAD
 import { GrowattInverterDataPoller } from '../../inverter/growatt/index.js';
-=======
 
->>>>>>> 57bfdc48
 export class InvertersPoller extends EventEmitter<{
     data: [DerSample];
 }> {
