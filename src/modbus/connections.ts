--- conflicted
+++ resolved
@@ -1,10 +1,5 @@
 import type { ModbusSchema } from '../helpers/config.js';
-<<<<<<< HEAD
-import { GrowattConnection } from './connection/growatt.js';
-import { SmaConnection } from './connection/sma.js';
-=======
 import { ModbusConnection } from './connection/base.js';
->>>>>>> cb85e06f
 
 export function getModbusConnectionKey(
     connection: ModbusSchema['connection'],
@@ -19,18 +14,10 @@
 
 const modbusConnectionsMap = new Map<string, ModbusConnection>();
 
-<<<<<<< HEAD
-export function getSmaConnection({
-    connection,
-    unitId,
-}: ModbusSchema): SmaConnection {
-    const key = getModbusConnectionKey({ connection, unitId });
-=======
 export function getModbusConnection(
     connection: ModbusSchema['connection'],
 ): ModbusConnection {
     const key = getModbusConnectionKey(connection);
->>>>>>> cb85e06f
 
     if (modbusConnectionsMap.has(key)) {
         return modbusConnectionsMap.get(key)!;
@@ -40,28 +27,5 @@
 
     modbusConnectionsMap.set(key, modbusConnection);
 
-<<<<<<< HEAD
-    return smaConnection;
-}
-
-const growattConnectionsMap = new Map<string, GrowattConnection>();
-
-export function getGrowattConnection({
-    connection,
-    unitId,
-}: ModbusSchema): GrowattConnection {
-    const key = getModbusConnectionKey({ connection, unitId });
-
-    if (growattConnectionsMap.has(key)) {
-        return growattConnectionsMap.get(key)!;
-    }
-
-    const growattConnection = new GrowattConnection({ connection, unitId });
-
-    growattConnectionsMap.set(key, growattConnection);
-
-    return growattConnection;
-=======
     return modbusConnection;
->>>>>>> cb85e06f
 }