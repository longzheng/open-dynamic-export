import { objectEntriesWithType } from '../helpers/object.js';
import type { ModelAddress } from '../sunspec/connection/base.js';
import { writeLatency } from '../helpers/influxdb.js';
import type { ModbusConnection } from './connection/base.js';

export type Mapping<
    // eslint-disable-next-line @typescript-eslint/no-explicit-any
    Model extends Record<string, any>,
    WriteableKeys extends keyof Model,
> = {
    [Key in keyof Model]: {
        readConverter: (value: number[]) => Model[Key];
        start: number;
        end: number;
    } & (Key extends WriteableKeys
        ? // if the key is writeable, it must have a writeConverter
          { writeConverter: (value: Model[Key]) => number[] }
        : { writeConverter?: undefined });
};

export function modbusModelFactory<
    // eslint-disable-next-line @typescript-eslint/no-explicit-any
    Model extends Record<string, any>,
    WriteableKeys extends keyof Model = never,
>({
    name,
    registerType = 'holding',
    mapping,
}: {
    name: string;
    registerType?: 'holding' | 'input';
    mapping: Mapping<Model, WriteableKeys>;
}): {
    read(params: {
        modbusConnection: ModbusConnection;
        address: ModelAddress;
        unitId: number;
    }): Promise<Model>;
    write(params: {
        modbusConnection: ModbusConnection;
        address: ModelAddress;
        unitId: number;
        values: Pick<Model, WriteableKeys>;
    }): Promise<void>;
} {
    return {
        read: async ({ modbusConnection, address, unitId }) => {
            const logger = modbusConnection.logger.child({
                module: 'modbusModelFactory',
                model: name,
                type: 'read',
            });

            const start = performance.now();

            await modbusConnection.connect();

<<<<<<< HEAD
            const registers = await (async () => {
                switch (registerType) {
                    case 'holding': {
                        return await modbusConnection.client.readHoldingRegisters(
                            address.start,
                            address.length,
                        );
                    }
                    case 'input': {
                        return await modbusConnection.client.readInputRegisters(
                            address.start,
                            address.length,
                        );
                    }
                }
            })();
=======
            modbusConnection.client.setID(unitId);

            const registers =
                await modbusConnection.client.readHoldingRegisters(
                    address.start,
                    address.length,
                );
>>>>>>> cb85e06f

            const end = performance.now();
            const duration = end - start;

            writeLatency({
                field: 'sunSpecModelFactory',
                duration,
                tags: {
                    operation: 'read',
                    model: name,
                    addressStart: address.start.toString(),
                    addressLength: address.length.toString(),
                },
            });

            logger.trace(
                { duration, registers: registers.data },
                'Read registers',
            );

            return convertReadRegisters({
                registers: registers.data,
                mapping,
            });
        },
        write: async ({ modbusConnection, address, unitId, values }) => {
            const logger = modbusConnection.logger.child({
                module: 'modbusModelFactory',
                model: name,
                type: 'write',
            });

            const start = performance.now();

            const registerValues = convertWriteRegisters({
                values,
                mapping,
                length: address.length,
            });

<<<<<<< HEAD
            await (async () => {
                switch (registerType) {
                    case 'holding': {
                        return await modbusConnection.client.writeRegisters(
                            address.start,
                            registerValues,
                        );
                    }
                    case 'input': {
                        throw new Error('Cannot write to input registers');
                    }
                }
            })();
=======
            await modbusConnection.connect();

            modbusConnection.client.setID(unitId);

            await modbusConnection.client.writeRegisters(
                address.start,
                registerValues,
            );
>>>>>>> cb85e06f

            const end = performance.now();
            const duration = end - start;

            writeLatency({
                field: 'sunSpecModelFactory',
                duration,
                tags: {
                    operation: 'write',
                    model: name,
                    addressStart: address.start.toString(),
                    addressLength: address.length.toString(),
                },
            });

            logger.trace({ duration, registerValues }, 'Wrote registers');
        },
    };
}

export function convertReadRegisters<
    Model extends Record<string, unknown>,
    WriteableKeys extends keyof Model = never,
>({
    registers,
    mapping,
}: {
    registers: number[];
    mapping: Mapping<Model, WriteableKeys>;
}): Model {
    return {
        ...Object.fromEntries(
            objectEntriesWithType(mapping).map(
                ([key, { start, end, readConverter }]) => {
                    const value = registers.slice(start, end);

                    const convertedValue = (() => {
                        try {
                            return readConverter(value);
                        } catch (error) {
                            if (error instanceof Error) {
                                throw new Error(
                                    `Error converting read value for key ${key.toString()} with value ${value.toString()}: ${error.message}`,
                                );
                            }

                            throw error;
                        }
                    })();

                    return [key, convertedValue];
                },
            ),
        ),
    } as Model;
}

export function convertWriteRegisters<
    Model extends Record<string, unknown>,
    WriteableKeys extends keyof Model = never,
>({
    values,
    mapping,
    length,
}: {
    values: Pick<Model, WriteableKeys>;
    mapping: Mapping<Model, WriteableKeys>;
    length: number;
}): number[] {
    // modbus allows for writing values to registers that do not support writing, they will simply be ignored
    // we use this behaviour as a shortcut to use the same model definition and start address for reading and writing

    // start with all empty registers
    const registers = Array<number>(length).fill(0);

    objectEntriesWithType(values).forEach(([key, value]) => {
        const { start, end, writeConverter } = mapping[key];

        if (!writeConverter) {
            return;
        }

        const convertedValue = (() => {
            try {
                return (
                    writeConverter as (
                        // overcome TypeScript type issue
                        value: Model[WriteableKeys],
                    ) => number[]
                )(value);
            } catch (error) {
                if (error instanceof Error) {
                    throw new Error(
                        `Error converting write value for key ${key.toString()} with value ${String(value)}: ${error.message}`,
                    );
                }

                throw error;
            }
        })();

        const length = end - start;

        if (convertedValue.length !== length) {
            throw new Error(
                `Invalid write value for key ${key.toString()}. Expected length ${length}, got ${convertedValue.length}`,
            );
        }

        registers.splice(start, length, ...convertedValue);
    });

    return registers;
}<|MERGE_RESOLUTION|>--- conflicted
+++ resolved
@@ -55,7 +55,8 @@
 
             await modbusConnection.connect();
 
-<<<<<<< HEAD
+            modbusConnection.client.setID(unitId);
+
             const registers = await (async () => {
                 switch (registerType) {
                     case 'holding': {
@@ -72,15 +73,6 @@
                     }
                 }
             })();
-=======
-            modbusConnection.client.setID(unitId);
-
-            const registers =
-                await modbusConnection.client.readHoldingRegisters(
-                    address.start,
-                    address.length,
-                );
->>>>>>> cb85e06f
 
             const end = performance.now();
             const duration = end - start;
@@ -121,7 +113,10 @@
                 length: address.length,
             });
 
-<<<<<<< HEAD
+            await modbusConnection.connect();
+
+            modbusConnection.client.setID(unitId);
+
             await (async () => {
                 switch (registerType) {
                     case 'holding': {
@@ -135,16 +130,6 @@
                     }
                 }
             })();
-=======
-            await modbusConnection.connect();
-
-            modbusConnection.client.setID(unitId);
-
-            await modbusConnection.client.writeRegisters(
-                address.start,
-                registerValues,
-            );
->>>>>>> cb85e06f
 
             const end = performance.now();
             const duration = end - start;
