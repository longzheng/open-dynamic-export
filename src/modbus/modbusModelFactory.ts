--- conflicted
+++ resolved
@@ -1,14 +1,10 @@
 import { objectEntriesWithType } from '../helpers/object.js';
 import { type ModelAddress } from '../sunspec/connection/base.js';
 import { writeLatency } from '../helpers/influxdb.js';
-<<<<<<< HEAD
-import type {
-    ModbusConnection,
-    ModbusRegisterType,
+import {
+    type ModbusConnection,
+    type ModbusRegisterType,
 } from './connection/base.js';
-=======
-import { type ModbusConnection } from './connection/base.js';
->>>>>>> bd62610c
 
 export type Mapping<
     // eslint-disable-next-line @typescript-eslint/no-explicit-any
