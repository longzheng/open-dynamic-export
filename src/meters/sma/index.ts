import { type SiteSample } from '../siteSample.js';
import { SiteSamplePollerBase } from '../siteSamplePollerBase.js';
import { type Config } from '../../helpers/config.js';
import { SmaConnection } from '../../connections/modbus/connection/sma.js';
import { type SmaCore1MeteringGridMsModels } from '../../connections/modbus/models/sma/core1/meteringGridMs.js';

type SmaMeterConfig = Extract<Config['meter'], { type: 'sma' }>;

export class SmaMeterSiteSamplePoller extends SiteSamplePollerBase {
    private smaConnection: SmaConnection;
    private model: SmaMeterConfig['model'];

    constructor({ smaMeterConfig }: { smaMeterConfig: SmaMeterConfig }) {
        super({ name: 'sma', pollingIntervalMs: 200 });

        this.smaConnection = new SmaConnection(smaMeterConfig);
        this.model = smaMeterConfig.model;

        void this.startPolling();
    }

    override async getSiteSample(): Promise<SiteSample> {
        const start = performance.now();

        const meteringModel = await this.smaConnection.getMeteringGridMsModel();

        const end = performance.now();
        const duration = end - start;

<<<<<<< HEAD
            this.logger.trace(
                { duration, meterModel: meteringModel },
                'polled meter data',
            );
=======
        this.logger.trace(
            { duration, meterModel: meteringModel },
            'polled SMA meter data',
        );
>>>>>>> ab34a164

        const siteSample = generateSiteSample({
            metering: meteringModel,
        });

<<<<<<< HEAD
            return { success: true, value: siteSample };
        } catch (error) {
            return {
                success: false,
                error: new Error(
                    `Error loading meter data: ${
                        error instanceof Error ? error.message : 'Unknown error'
                    }`,
                ),
            };
        }
=======
        return siteSample;
>>>>>>> ab34a164
    }

    override onDestroy() {
        this.smaConnection.onDestroy();
    }
}

function generateSiteSample({
    metering,
}: {
    metering: SmaCore1MeteringGridMsModels;
}): SiteSample {
    return {
        date: new Date(),
        realPower: {
            type: 'perPhaseNet',
            phaseA: metering.W_phsA || metering.WIn_phsA,
            phaseB: metering.W_phsB || metering.WIn_phsB,
            phaseC: metering.W_phsC || metering.WIn_phsC,
            net:
                metering.W_phsA +
                    (metering.W_phsB ?? 0) +
                    (metering.W_phsC ?? 0) ||
                metering.WIn_phsA +
                    (metering.WIn_phsB ?? 0) +
                    (metering.WIn_phsC ?? 0),
        },
        reactivePower: {
            type: 'perPhaseNet',
            phaseA: metering.VAr_phsA,
            phaseB: metering.VAr_phsB,
            phaseC: metering.VAr_phsC,
            net:
                metering.VAr_phsA +
                (metering.VAr_phsB ?? 0) +
                (metering.VAr_phsC ?? 0),
        },
        voltage: {
            type: 'perPhase',
            phaseA: metering.PhV_phsA,
            phaseB: metering.PhV_phsB,
            phaseC: metering.PhV_phsC,
        },
        frequency: metering.Hz,
    };
}<|MERGE_RESOLUTION|>--- conflicted
+++ resolved
@@ -27,37 +27,16 @@
         const end = performance.now();
         const duration = end - start;
 
-<<<<<<< HEAD
-            this.logger.trace(
-                { duration, meterModel: meteringModel },
-                'polled meter data',
-            );
-=======
         this.logger.trace(
             { duration, meterModel: meteringModel },
             'polled SMA meter data',
         );
->>>>>>> ab34a164
 
         const siteSample = generateSiteSample({
             metering: meteringModel,
         });
 
-<<<<<<< HEAD
-            return { success: true, value: siteSample };
-        } catch (error) {
-            return {
-                success: false,
-                error: new Error(
-                    `Error loading meter data: ${
-                        error instanceof Error ? error.message : 'Unknown error'
-                    }`,
-                ),
-            };
-        }
-=======
         return siteSample;
->>>>>>> ab34a164
     }
 
     override onDestroy() {
